--- conflicted
+++ resolved
@@ -26,11 +26,6 @@
   },
   "homepage": "https://github.com/matrix-org/matrix-appservice-bridge#readme",
   "dependencies": {
-<<<<<<< HEAD
-    "bluebird": "^3.7.2",
-=======
-    "@types/express": "^4.17.7",
->>>>>>> bc8edb95
     "chalk": "^4.1.0",
     "extend": "^3.0.2",
     "is-my-json-valid": "^2.20.5",
@@ -45,11 +40,7 @@
     "winston-daily-rotate-file": "^4.5.0"
   },
   "devDependencies": {
-<<<<<<< HEAD
     "@types/express": "^4.17.8",
-    "@types/bluebird": "^3.5.32",
-=======
->>>>>>> bc8edb95
     "@types/extend": "^3.0.1",
     "@types/js-yaml": "^3.12.5",
     "@types/node": "^10",
