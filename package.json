--- conflicted
+++ resolved
@@ -30,11 +30,8 @@
   },
   "homepage": "https://github.com/matrix-org/matrix-appservice-bridge#readme",
   "dependencies": {
-<<<<<<< HEAD
+    "@alloc/quick-lru": "^5.2.0",
     "axios": "^0.23.0",
-=======
-    "@alloc/quick-lru": "^5.2.0",
->>>>>>> 2c3a412e
     "chalk": "^4.1.0",
     "cors": "^2.8.5",
     "extend": "^3.0.2",
@@ -46,22 +43,14 @@
     "nedb": "^1.8.0",
     "nopt": "^5.0.0",
     "p-queue": "^6.6.2",
-<<<<<<< HEAD
-    "prom-client": "^13.1.0",
+    "prom-client": "^14.0.0",
     "uuid": "^8.3.2",
-=======
-    "prom-client": "^14.0.0",
->>>>>>> 2c3a412e
     "winston": "^3.3.3",
     "winston-daily-rotate-file": "^4.5.1"
   },
   "devDependencies": {
-<<<<<<< HEAD
     "@types/cors": "^2.8.12",
-    "@types/express": "^4.17.11",
-=======
     "@types/express": "^4.17.13",
->>>>>>> 2c3a412e
     "@types/extend": "^3.0.1",
     "@types/jasmine": "^3.8.2",
     "@types/js-yaml": "^4.0.0",
