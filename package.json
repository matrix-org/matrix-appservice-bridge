--- conflicted
+++ resolved
@@ -31,11 +31,6 @@
   "homepage": "https://github.com/matrix-org/matrix-appservice-bridge#readme",
   "dependencies": {
     "@alloc/quick-lru": "^5.2.0",
-<<<<<<< HEAD
-    "@vector-im/matrix-bot-sdk": "^0.6.7-element.1",
-    "axios": "^0.27.2",
-=======
->>>>>>> cfca028e
     "chalk": "^4.1.0",
     "express": "^4.18.2",
     "express-rate-limit": "^7.1.5",
@@ -44,11 +39,7 @@
     "is-my-json-valid": "^2.20.5",
     "js-yaml": "^4.0.0",
     "matrix-appservice": "^2.0.0",
-<<<<<<< HEAD
-    "nedb": "^1.8.0",
-=======
     "matrix-bot-sdk": "npm:@vector-im/matrix-bot-sdk@^0.6.6-element.1",
->>>>>>> cfca028e
     "nopt": "^5.0.0",
     "p-queue": "^6.6.2",
     "pkginfo": "^0.4.1",
