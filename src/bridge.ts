--- conflicted
+++ resolved
@@ -1649,10 +1649,10 @@
         return Date.now() - sentTs;
     }
 
-<<<<<<< HEAD
     public updateRoomLinkValidatorRules(rules: Rules): void {
         this.roomLinkValidator?.updateRules(rules);
-=======
+    }
+
     private onIntentCreate(userId: string, intentOpts: IntentOpts) {
         if (!this.botSdkAS) {
             throw Error('botSdkAS must be defined before onIntentCreate can be called');
@@ -1660,7 +1660,6 @@
         const isBot = this.botUserId === userId;
         const botIntent = isBot ? this.botSdkAS.botIntent : this.botSdkAS.getIntentForUserId(userId);
         return new Intent(botIntent, this.botSdkAS.botClient, intentOpts);
->>>>>>> e1991f10
     }
 
 }
