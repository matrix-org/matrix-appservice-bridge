/*
Copyright 2020 The Matrix.org Foundation C.I.C.

Licensed under the Apache License, Version 2.0 (the "License");
you may not use this file except in compliance with the License.
You may obtain a copy of the License at
    http://www.apache.org/licenses/LICENSE-2.0

Unless required by applicable law or agreed to in writing, software
distributed under the License is distributed on an "AS IS" BASIS,
WITHOUT WARRANTIES OR CONDITIONS OF ANY KIND, either express or implied.
See the License for the specific language governing permissions and
limitations under the License.
*/

import { MatrixUser } from "../models/users/matrix";
import JsSdk from "matrix-js-sdk";

// eslint-disable-next-line @typescript-eslint/no-explicit-any
const { MatrixEvent, RoomMember } = JsSdk as any;
import { ClientRequestCache } from "./client-request-cache";
import { defer } from "../utils/promiseutil";
import { UserMembership } from "./membership-cache";
import { unstable } from "../errors";
import BridgeErrorReason = unstable.BridgeErrorReason;
import { ClientEncryptionSession } from "./encryption";
import Logging from "./logging";

const log = Logging.get("Intent");

export type IntentBackingStore = {
    getMembership: (roomId: string, userId: string) => UserMembership,
    getPowerLevelContent: (roomId: string) => Record<string, unknown> | undefined,
    setMembership: (roomId: string, userId: string, membership: UserMembership) => void,
    setPowerLevelContent: (roomId: string, content: Record<string, unknown>) => void,
};

export interface IntentOpts {
    backingStore?: IntentBackingStore,
    caching?: {
        ttl?: number,
        size?: number,
    }
    dontCheckPowerLevel?: boolean;
    dontJoin?: boolean;
    enablePresence?: boolean;
    registered?: boolean;
    encryption?: {
        sessionPromise: Promise<ClientEncryptionSession|null>;
        sessionCreatedCallback: (session: ClientEncryptionSession) => Promise<void>;
        ensureSyncingCallback: () => Promise<void>;
        homeserverUrl: string;
    };
}

export interface RoomCreationOpts {
    createAsClient?: boolean;
    options: Record<string, unknown>;
}

/**
 * Returns the first parameter that is a number or 0.
 */
const returnFirstNumber = (...args: unknown[]) => {
    for (const arg of args) {
        if (typeof arg === "number") {
            return arg;
        }
    }
    return 0;
}

const STATE_EVENT_TYPES = [
    "m.room.name", "m.room.topic", "m.room.power_levels", "m.room.member",
    "m.room.join_rules", "m.room.history_visibility"
];
const DEFAULT_CACHE_TTL = 90000;
const DEFAULT_CACHE_SIZE = 1024;

export type PowerLevelContent = {
    // eslint-disable-next-line camelcase
    state_default?: unknown;
    // eslint-disable-next-line camelcase
    events_default?: unknown;
    // eslint-disable-next-line camelcase
    users_default?: unknown;
    users?: {
        [userId: string]: unknown;
    },
    events?: {
        [eventType: string]: unknown;
    }
};

type UserProfileKeys = "avatar_url"|"displayname"|null;

export class Intent {
    private _requestCaches: {
        profile: ClientRequestCache<unknown, [string, UserProfileKeys]>,
        roomstate: ClientRequestCache<unknown, []>,
        event: ClientRequestCache<unknown, [string, string]>
    }
    private opts: {
        backingStore: IntentBackingStore,
        caching: {
            ttl: number,
            size: number,
        };
        dontCheckPowerLevel?: boolean;
        dontJoin?: boolean;
        enablePresence: boolean;
        registered?: boolean;
    }
    // These two are only used if no opts.backingStore is provided to the constructor.
    private readonly _membershipStates: Record<string, UserMembership> = {};
    private readonly _powerLevels: Record<string, PowerLevelContent> = {};
    private readonly encryption?: {
        sessionPromise: Promise<ClientEncryptionSession|null>;
        sessionCreatedCallback: (session: ClientEncryptionSession) => Promise<void>;
        ensureSyncingCallback: () => Promise<void>;
        homeserverUrl: string;
    };
    private readyPromise?: Promise<unknown>;

    /**
    * Create an entity which can fulfil the intent of a given user.
    * @constructor
    * @param client The matrix client instance whose intent is being
    * fulfilled e.g. the entity joining the room when you call intent.join(roomId).
    * @param botClient The client instance for the AS bot itself.
    * This will be used to perform more priveleged actions such as creating new
    * rooms, sending invites, etc.
    * @param opts Options for this Intent instance.
    * @param opts.registered True to inform this instance that the client
    * is already registered. No registration requests will be made from this Intent.
    * Default: false.
    * @param opts.dontCheckPowerLevel True to not check for the right power
    * level before sending events. Default: false.
    *
    * @param opts.backingStore An object with 4 functions, outlined below.
    * If this Object is supplied, ALL 4 functions must be supplied. If this Object
    * is not supplied, the Intent will maintain its own backing store for membership
    * and power levels, which may scale badly for lots of users.
    *
    * @param opts.backingStore.getMembership A function which is called with a
    * room ID and user ID which should return the membership status of this user as
    * a string e.g "join". `null` should be returned if the membership is unknown.
    *
    * @param opts.backingStore.getPowerLevelContent A function which is called
    * with a room ID which should return the power level content for this room, as an Object.
    * `null` should be returned if there is no known content.
    *
    * @param opts.backingStore.setMembership A function with the signature:
    * function(roomId, userId, membership) which will set the membership of the given user in
    * the given room. This has no return value.
    *
    * @param opts.backingStore.setPowerLevelContent A function with the signature:
    * function(roomId, content) which will set the power level content in the given room.
    * This has no return value.
    *
    * @param opts.dontJoin True to not attempt to join a room before
    * sending messages into it. The surrounding code will have to ensure the correct
    * membership state itself in this case. Default: false.
    *
    * @param opts.enablePresence True to send presence, false to no-op.
    *
    * @param opts.caching.ttl How long requests can stay in the cache, in milliseconds.
    * @param opts.caching.size How many entries should be kept in the cache, before the oldest is dropped.
    */
    constructor(public readonly client: any, private readonly botClient: any, opts: IntentOpts = {}) {
        if (opts.backingStore) {
            if (!opts.backingStore.setPowerLevelContent ||
                    !opts.backingStore.getPowerLevelContent ||
                    !opts.backingStore.setMembership ||
                    !opts.backingStore.getMembership) {
                throw new Error("Intent backingStore missing required functions");
            }
        }
        this.encryption = opts.encryption;
        this.opts = {
            ...opts,
            backingStore: opts.backingStore ? { ...opts.backingStore } : {
                getMembership: (roomId: string, userId: string) => {
                    if (userId !== this.client.credentials.userId) {
                        return null;
                    }
                    return this._membershipStates[roomId];
                },
                getPowerLevelContent: (roomId: string) => {
                    return this._powerLevels[roomId];
                },
                setMembership: (roomId: string, userId: string, membership: UserMembership) => {
                    if (userId !== this.client.credentials.userId) {
                        return;
                    }
                    this._membershipStates[roomId] = membership;
                },
                setPowerLevelContent: (roomId: string, content: Record<string, unknown>) => {
                    this._powerLevels[roomId] = content;
                },
            },
            caching: {
                size: opts.caching?.ttl || DEFAULT_CACHE_SIZE,
                ttl: opts.caching?.ttl || DEFAULT_CACHE_TTL,
            },
            enablePresence: opts.enablePresence !== false,
        };
        this._requestCaches = {
            profile: new ClientRequestCache(
                this.opts.caching.ttl,
                this.opts.caching.size,
                (_: string, userId: string, info: UserProfileKeys) => {
                    return this.getProfileInfo(userId, info, false);
                }
            ),
            roomstate: new ClientRequestCache(
                this.opts.caching.ttl,
                this.opts.caching.size,
                (roomId: string) => {
                    return this.roomState(roomId, false);
                }
            ),
            event: new ClientRequestCache(
                this.opts.caching.ttl,
                this.opts.caching.size,
                (_: string, roomId: string, eventId: string) => {
                    return this.getEvent(roomId, eventId, false);
                }
            ),
        };
    }

    /**
     * Return the client this Intent is acting on behalf of.
     * @return The client
     */
    public getClient() {
        return this.client;
    }

    /**
     * <p>Send a plaintext message to a room.</p>
     * This will automatically make the client join the room so they can send the
     * message if they are not already joined. It will also make sure that the client
     * has sufficient power level to do this.
     * @param roomId The room to send to.
     * @param text The text string to send.
     */
    public sendText(roomId: string, text: string) {
        return this.sendMessage(roomId, {
            body: text,
            msgtype: "m.text"
        });
    }

    /**
     * <p>Set the name of a room.</p>
     * This will automatically make the client join the room so they can set the
     * name if they are not already joined. It will also make sure that the client
     * has sufficient power level to do this.
     * @param roomId The room to send to.
     * @param name The room name.
     */
    public setRoomName(roomId: string, name: string) {
        return this.sendStateEvent(roomId, "m.room.name", "", {
            name: name
        });
    }

    /**
     * <p>Set the topic of a room.</p>
     * This will automatically make the client join the room so they can set the
     * topic if they are not already joined. It will also make sure that the client
     * has sufficient power level to do this.
     * @param roomId The room to send to.
     * @param topic The room topic.
     */
    public setRoomTopic(roomId: string, topic: string) {
        return this.sendStateEvent(roomId, "m.room.topic", "", {
            topic: topic
        });
    }

    /**
     * <p>Set the avatar of a room.</p>
     * This will automatically make the client join the room so they can set the
     * topic if they are not already joined. It will also make sure that the client
     * has sufficient power level to do this.
     * @param roomId The room to send to.
     * @param avatar The url of the avatar.
     * @param info Extra information about the image. See m.room.avatar for details.
     */
    public setRoomAvatar(roomId: string, avatar: string, info?: string) {
        const content = {
            info,
            url: avatar,
        };
        return this.sendStateEvent(roomId, "m.room.avatar", "", content);
    }

    /**
     * <p>Send a typing event to a room.</p>
     * This will automatically make the client join the room so they can send the
     * typing event if they are not already joined.
     * @param roomId The room to send to.
     * @param isTyping True if typing
     */
    public async sendTyping(roomId: string, isTyping: boolean) {
        await this._ensureJoined(roomId);
        await this._ensureHasPowerLevelFor(roomId, "m.typing");
        return this.client.sendTyping(roomId, isTyping);
    }

    /**
     * <p>Send a read receipt to a room.</p>
     * This will automatically make the client join the room so they can send the
     * receipt event if they are not already joined.
     * @param roomId The room to send to.
     * @param eventId The event ID to set the receipt mark to.
     */
    public async sendReadReceipt(roomId: string, eventId: string) {
        const event = new MatrixEvent({
            room_id: roomId,
            event_id: eventId,
        });
        await this._ensureJoined(roomId);
        return this.client.sendReadReceipt(event);
    }

    /**
     * Set the power level of the given target.
     * @param roomId The room to set the power level in.
     * @param target The target user ID
     * @param level The desired level. Undefined will remove the users custom power level.
     */
    public async setPowerLevel(roomId: string, target: string, level: number|undefined) {
        await this._ensureJoined(roomId);
        const event = await this._ensureHasPowerLevelFor(roomId, "m.room.power_levels");
        return this.client.setPowerLevel(roomId, target, level, event);
    }

    /**
     * <p>Send an <code>m.room.message</code> event to a room.</p>
     * This will automatically make the client join the room so they can send the
     * message if they are not already joined. It will also make sure that the client
     * has sufficient power level to do this.
     * @param roomId The room to send to.
     * @param content The event content
     */
    public sendMessage(roomId: string, content: Record<string, unknown>) {
        return this.sendEvent(roomId, "m.room.message", content);
    }

    /**
     * <p>Send a message event to a room.</p>
     * This will automatically make the client join the room so they can send the
     * message if they are not already joined. It will also make sure that the client
     * has sufficient power level to do this.
     * @param roomId The room to send to.
     * @param type The event type
     * @param content The event content
     */
    public async sendEvent(roomId: string, type: string, content: Record<string, unknown>) {
        if (this.encryption) {
            // We *need* to sync before we can send a message.
            await this.ensureRegistered();
            await this.encryption.ensureSyncingCallback();
        }
        await this._ensureJoined(roomId);
        await this._ensureHasPowerLevelFor(roomId, type);
        return this._joinGuard(roomId, async() => (
            this.client.sendEvent(roomId, type, content)
        ));
    }

    /**
     * <p>Send a state event to a room.</p>
     * This will automatically make the client join the room so they can send the
     * state if they are not already joined. It will also make sure that the client
     * has sufficient power level to do this.
     * @param roomId The room to send to.
     * @param type The event type
     * @param skey The state key
     * @param content The event content
     */
    public async sendStateEvent(roomId: string, type: string, skey: string, content: Record<string, unknown>) {
        await this._ensureJoined(roomId);
        await this._ensureHasPowerLevelFor(roomId, type);
        return this._joinGuard(roomId, async() => (
            this.client.sendStateEvent(roomId, type, content, skey)
        ));
    }

    /**
     * <p>Get the current room state for a room.</p>
     * This will automatically make the client join the room so they can get the
     * state if they are not already joined.
     * @param roomId The room to get the state from.
     * @param useCache Should the request attempt to lookup
     * state from the cache.
     */
    public async roomState(roomId: string, useCache=false) {
        await this._ensureJoined(roomId);
        if (useCache) {
            return this._requestCaches.roomstate.get(roomId);
        }
        return this.client.roomState(roomId);
    }

    /**
     * Create a room with a set of options.
     * @param opts Options.
     * @param opts.createAsClient True to create this room as a client and
     * not the bot: the bot will not join. False to create this room as the bot and
     * auto-join the client. Default: false.
     * @param opts.options Options to pass to the client SDK /createRoom API.
     */
    // eslint-disable-next-line camelcase
    public async createRoom(opts: RoomCreationOpts): Promise<{room_id: string}> {
        const cli = opts.createAsClient ? this.client : this.botClient;
        const options = opts.options || {};
        if (!opts.createAsClient) {
            // invite the client if they aren't already
            options.invite = options.invite || [];
            if (Array.isArray(options.invite) && !options.invite.includes(this.client.credentials.userId)) {
                options.invite.push(this.client.credentials.userId);
            }
        }
        // make sure that the thing doing the room creation isn't inviting itself
        // else Synapse hard fails the operation with M_FORBIDDEN
        if (Array.isArray(options.invite) && options.invite.includes(cli.credentials.userId)) {
            options.invite.splice(options.invite.indexOf(cli.credentials.userId), 1);
        }

        await this.ensureRegistered();
        const res = await cli.createRoom(options);
        if (typeof res !== "object" || !res) {
            const type = res === null ? "null" : typeof res;
            throw Error(`Expected Matrix Server to answer createRoom with an object, got ${type}.`);
        }
        const roomId = (res as Record<string, unknown>).room_id;
        if (typeof roomId !== "string") {
            const type = typeof roomId;
            throw Error(`Expected Matrix Server to answer createRoom with a room_id that is a string, got ${type}.`);
        }
        // create a fake power level event to give the room creator ops if we
        // don't yet have a power level event.
        if (this.opts.backingStore.getPowerLevelContent(roomId)) {
            return res;
        }
        const users: Record<string, number> = {};
        users[cli.credentials.userId] = 100;
        this.opts.backingStore.setPowerLevelContent(roomId, {
            users_default: 0,
            events_default: 0,
            state_default: 50,
            users: users,
            events: {}
        });
        return res;
    }

    /**
     * <p>Invite a user to a room.</p>
     * This will automatically make the client join the room so they can send the
     * invite if they are not already joined.
     * @param roomId The room to invite the user to.
     * @param target The user ID to invite.
     * @return Resolved when invited, else rejected with an error.
     */
    public async invite(roomId: string, target: string) {
        await this._ensureJoined(roomId);
        return this.client.invite(roomId, target);
    }

    /**
     * <p>Kick a user from a room.</p>
     * This will automatically make the client join the room so they can send the
     * kick if they are not already joined.
     * @param roomId The room to kick the user from.
     * @param target The target of the kick operation.
     * @param reason Optional. The reason for the kick.
     * @return Resolved when kickked, else rejected with an error.
     */
    public async kick(roomId: string, target: string, reason?: string) {
        await this._ensureJoined(roomId);
        return this.client.kick(roomId, target, reason);
    }

    /**
     * <p>Ban a user from a room.</p>
     * This will automatically make the client join the room so they can send the
     * ban if they are not already joined.
     * @param roomId The room to ban the user from.
     * @param target The target of the ban operation.
     * @param reason Optional. The reason for the ban.
     * @return Resolved when banned, else rejected with an error.
     */
    public async ban(roomId: string, target: string, reason?: string) {
        await this._ensureJoined(roomId);
        return this.client.ban(roomId, target, reason);
    }

    /**
     * <p>Unban a user from a room.</p>
     * This will automatically make the client join the room so they can send the
     * unban if they are not already joined.
     * @param roomId The room to unban the user from.
     * @param target The target of the unban operation.
     * @return Resolved when unbanned, else rejected with an error.
     */
    public async unban(roomId: string, target: string) {
        await this._ensureJoined(roomId);
        return this.client.unban(roomId, target);
    }

    /**
     * <p>Join a room</p>
     * This will automatically send an invite from the bot if it is an invite-only
     * room, which may make the bot attempt to join the room if it isn't already.
     * @param roomId The room to join.
     * @param viaServers The server names to try and join through in
     * addition to those that are automatically chosen.
     */
    public async join(roomId: string, viaServers?: string[]) {
        await this._ensureJoined(roomId, false, viaServers);
    }

    /**
     * <p>Leave a room</p>
     * This will no-op if the user isn't in the room.
     * @param roomId The room to leave.
     */
    public async leave(roomId: string) {
        return this.client.leave(roomId);
    }

    /**
     * <p>Get a user's profile information</p>
     * @param userId The ID of the user whose profile to return
     * @param info The profile field name to retrieve (e.g. 'displayname'
     * or 'avatar_url'), or null to fetch the entire profile information.
     * @param useCache Should the request attempt to lookup
     * state from the cache.
     * @return A Promise that resolves with the requested user's profile
     * information
     */
<<<<<<< HEAD
    public async getProfileInfo(userId: string, info: string, useCache=true) {
        await this.ensureRegistered();
=======
    public async getProfileInfo(userId: string, info: UserProfileKeys = null, useCache = true) {
        await this._ensureRegistered();
>>>>>>> e3dec3ec
        if (useCache) {
            return this._requestCaches.profile.get(`${userId}:${info}`, userId, info);
        }
        return this.client.getProfileInfo(userId, info);
    }

    /**
     * <p>Set the user's display name</p>
     * @param name The new display name
     */
    public async setDisplayName(name: string) {
        await this.ensureRegistered();
        return this.client.setDisplayName(name);
    }

    /**
     * <p>Set the user's avatar URL</p>
     * @param url The new avatar URL
     */
    public async setAvatarUrl(url: string) {
        await this.ensureRegistered();
        return this.client.setAvatarUrl(url);
    }

    /**
     * Create a new alias mapping.
     * @param alias The room alias to create
     * @param roomId The room ID the alias should point at.
     */
    public async createAlias(alias: string, roomId: string) {
        await this.ensureRegistered();
        return this.client.createAlias(alias, roomId);
    }

    /**
     * Set the presence of this user.
     * @param presence One of "online", "offline" or "unavailable".
     * @param status_msg The status message to attach.
     * @return Resolves if the presence was set or no-oped, rejects otherwise.
     */
    // eslint-disable-next-line camelcase
    public async setPresence(presence: string, status_msg?: string) {
        if (!this.opts.enablePresence) {
            return undefined;
        }

        await this.ensureRegistered();
        return this.client.setPresence({presence, status_msg});
    }

    /**
     * Signals that an error occured while handling an event by the bridge.
     *
     * **Warning**: This function is unstable and is likely to change pending the outcome
     * of https://github.com/matrix-org/matrix-doc/pull/2162.
     * @param roomID ID of the room in which the error occured.
     * @param eventID ID of the event for which the error occured.
     * @param networkName Name of the bridged network.
     * @param reason The reason why the bridge error occured.
     * @param reason_body A human readable string d
     * @param affectedUsers Array of regex matching all affected users.
     */
    public async unstableSignalBridgeError(
        roomID: string,
        eventID: string,
        networkName: string|undefined,
        reason: BridgeErrorReason,
        affectedUsers: string[],
    ) {
        return this.sendEvent(
            roomID,
            "de.nasnotfound.bridge_error",
            {
                network_name: networkName,
                reason: reason,
                affected_users: affectedUsers,
                "m.relates_to": {
                    rel_type: "m.reference",
                    event_id: eventID,
                },
            }
        );
    }

    /**
     * Get an event in a room.
     * This will automatically make the client join the room so they can get the
     * event if they are not already joined.
     * @param roomId The room to fetch the event from.
     * @param eventId The eventId of the event to fetch.
     * @param useCache Should the request attempt to lookup from the cache.
     * @return Resolves with the content of the event, or rejects if not found.
     */
    public async getEvent(roomId: string, eventId: string, useCache=true) {
        await this.ensureRegistered();
        if (useCache) {
            return this._requestCaches.event.get(`${roomId}:${eventId}`, roomId, eventId);
        }
        return this.client.fetchRoomEvent(roomId, eventId);
    }

    /**
     * Get a state event in a room.
     * This will automatically make the client join the room so they can get the
     * state if they are not already joined.
     * @param roomId The room to get the state from.
     * @param eventType The event type to fetch.
     * @param [stateKey=""] The state key of the event to fetch.
     */
    public async getStateEvent(roomId: string, eventType: string, stateKey = "") {
        await this._ensureJoined(roomId);
        return this.client.getStateEvent(roomId, eventType, stateKey);
    }

    /**
     * Inform this Intent class of an incoming event. Various optimisations will be
     * done if this is provided. For example, a /join request won't be sent out if
     * it knows you've already been joined to the room. This function does nothing
     * if a backing store was provided to the Intent.
     * @param event The incoming event JSON
     */
    // eslint-disable-next-line camelcase
    public onEvent(event: {type: string, content: {membership: UserMembership}, state_key: unknown, room_id: string}) {
        if (!this._membershipStates || !this._powerLevels) {
            return;
        }
        if (event.type === "m.room.member" &&
                event.state_key === this.client.credentials.userId) {
            this._membershipStates[event.room_id] = event.content.membership;
        }
        else if (event.type === "m.room.power_levels") {
            this._powerLevels[event.room_id] = event.content as unknown as PowerLevelContent;
        }
    }

    // Guard a function which returns a promise which may reject if the user is not
    // in the room. If the promise rejects, join the room and retry the function.
    private async _joinGuard(roomId: string, promiseFn: () => Promise<unknown>) {
        try {
            // await so we can handle the error
            return await promiseFn();
        }
        catch (err) {
            if (err.errcode !== "M_FORBIDDEN") {
                // not a guardable error
                throw err;
            }
            await this._ensureJoined(roomId, true);
            return promiseFn();
        }
    }

    private async _ensureJoined(
        roomId: string, ignoreCache = false, viaServers?: string[], passthroughError = false
    ) {
        const { userId } = this.client.credentials;
        const opts: { syncRoom: boolean, viaServers?: string[] } = {
            syncRoom: false,
        };
        if (viaServers) {
            opts.viaServers = viaServers;
        }
        if (this.opts.backingStore.getMembership(roomId, userId) === "join" && !ignoreCache) {
            return Promise.resolve();
        }

        /* Logic:
        if client /join:
        SUCCESS
        else if bot /invite client:
        if client /join:
            SUCCESS
        else:
            FAIL (client couldn't join)
        else if bot /join:
        if bot /invite client and client /join:
            SUCCESS
        else:
            FAIL (bot couldn't invite)
        else:
        FAIL (bot can't get into the room)
        */

        const deferredPromise = defer();

        const mark = (room: string, state: UserMembership) => {
            this.opts.backingStore.setMembership(room, userId, state);
            if (state === "join") {
                deferredPromise.resolve();
            }
        }

        const dontJoin = this.opts.dontJoin;

        try {
            await this.ensureRegistered();
            if (dontJoin) {
                deferredPromise.resolve();
                return deferredPromise.promise;
            }
            try {
                await this.client.joinRoom(roomId, opts);
                mark(roomId, "join");
            }
            catch (ex) {
                if (ex.errcode !== "M_FORBIDDEN") {
                    throw ex;
                }
                try {
                    // Try bot inviting client
                    await this.botClient.invite(roomId, userId);
                    await this.client.joinRoom(roomId, opts);
                    mark(roomId, "join");
                }
                catch (_ex) {
                    // Try bot joining
                    await this.botClient.joinRoom(roomId, opts)
                    await this.botClient.invite(roomId, userId);
                    await this.client.joinRoom(roomId, opts);
                    mark(roomId, "join");
                }
            }
        }
        catch (ex) {
            deferredPromise.reject(passthroughError ? ex : Error("Failed to join room"));
        }

        return deferredPromise.promise;
    }

    /**
     * Ensures that the client has the required power level to post the event type.
     * @param roomId Required as power levels exist inside a room.
     * @param eventTypes The event type to check the permissions for.
     * @return If found, the power level event
     */
    private async _ensureHasPowerLevelFor(roomId: string, eventType: string) {
        if (this.opts.dontCheckPowerLevel && eventType !== "m.room.power_levels") {
            return undefined;
        }
        const userId = this.client.credentials.userId;
        const plContent = this.opts.backingStore.getPowerLevelContent(roomId)
            || await this.client.getStateEvent(roomId, "m.room.power_levels", "");
        const eventContent: PowerLevelContent = plContent && typeof plContent === "object" ? plContent : {};
        this.opts.backingStore.setPowerLevelContent(roomId, eventContent);
        const event = {
            content: typeof eventContent === "object" ? eventContent : {},
            room_id: roomId,
            sender: "",
            event_id: "_",
            state_key: "",
            type: "m.room.power_levels"
        }
        const powerLevelEvent = new MatrixEvent(event);
        // What level do we need for this event type?
        const defaultLevel = STATE_EVENT_TYPES.includes(eventType)
            ? event.content.state_default
            : event.content.events_default;
        const requiredLevel = returnFirstNumber(
            // If these are invalid or not provided, default to 0 according to the Spec.
            // https://matrix.org/docs/spec/client_server/r0.6.0#m-room-power-levels
            (event.content.events && event.content.events[eventType]),
            defaultLevel,
            0
        );


        // Parse out what level the client has by abusing the JS SDK
        const roomMember = new RoomMember(roomId, userId);
        roomMember.setPowerLevelEvent(powerLevelEvent);

        if (requiredLevel > roomMember.powerLevel) {
            // can the bot update our power level?
            const bot = new RoomMember(roomId, this.botClient.credentials.userId);
            bot.setPowerLevelEvent(powerLevelEvent);
            const levelRequiredToModifyPowerLevels = returnFirstNumber(
                // If these are invalid or not provided, default to 0 according to the Spec.
                // https://matrix.org/docs/spec/client_server/r0.6.0#m-room-power-levels
                event.content.events && event.content.events["m.room.power_levels"],
                event.content.state_default,
                0
            );
            if (levelRequiredToModifyPowerLevels > bot.powerLevel) {
                // even the bot has no power here.. give up.
                throw new Error(
                    "Cannot ensure client has power level for event " + eventType +
                    " : client has " + roomMember.powerLevel + " and we require " +
                    requiredLevel + " and the bot doesn't have permission to " +
                    "edit the client's power level."
                );
            }
            // update the client's power level first
            await this.botClient.setPowerLevel(
                roomId, userId, requiredLevel, powerLevelEvent
            );
            // tweak the level for the client to reflect the new reality
            const userLevels = powerLevelEvent.getContent().users || {};
            userLevels[userId] = requiredLevel;
            powerLevelEvent.getContent().users = userLevels;
        }
        return powerLevelEvent;
    }

    private async loginForEncryptedClient() {
        const userId: string = this.client.credentials.userId;
        const LOGIN_TYPE = "uk.half-shot.unstable.login.appservice";
        const res = await this.client.login(LOGIN_TYPE, {
            identifier: {
                type: "m.id.user",
                user: userId,
            }
        });
        return {
            accessToken: res.access_token,
            deviceId: res.device_id,
        };
    }

    public async ensureRegistered() {
        log.debug("Checking if user is registered");
        if (this.opts.registered && !this.encryption) {
            log.debug("ensureRegistered: Registered, and not encrypted");
            return "registered=true";
        }
        let registerRes;
        const userId: string = this.client.credentials.userId;
        if (!this.opts.registered) {
            const localpart = new MatrixUser(userId).localpart;
            try {
                registerRes = await this.botClient.register(localpart);
                this.opts.registered = true;
            }
            catch (err) {
                if (err.errcode !== "M_USER_IN_USE") {
                    throw err;
                }
                this.opts.registered = true;
            }
        }

        if (!this.encryption) {
            log.debug("ensureRegistered: Registered, and not encrypted");
            // We don't care about encryption, or the encryption is ready.
            return registerRes;
        }

        if (this.readyPromise) {
            log.debug("ensureRegistered: ready promise ongoing");
            try {
                // Should fall through and find the session.
                await this.readyPromise;
            }
            catch (ex) {
                log.debug("ensureRegistered: failed to ready", ex);
                // Failed to ready up - fall through and try again.
            }
        }

        // Encryption enabled, check if we have a session.
        let session = await this.encryption.sessionPromise;
        if (session) {
            log.debug("ensureRegistered: Existing enc session, reusing");
            // We have existing credentials, set them on the client and run away.
            this.client._http.opts.accessToken = session.accessToken;
        }
        else {
            this.readyPromise = (async () => {
                log.debug("ensureRegistered: Attempting encrypted login");
                // Login as the user
                const result = await this.loginForEncryptedClient();
                session = {
                    userId,
                    ...result,
                };
                if (this.encryption) {
                    this.encryption.sessionPromise = Promise.resolve(session);
                }
                await this.encryption?.sessionCreatedCallback(session);
            })();
            await this.readyPromise;
        }
        // We are using a real user access token.
        // We delete the whole extraParams object due to a bug with GET requests
        delete this.client._http.opts.extraParams;
        return undefined;
    }
}<|MERGE_RESOLUTION|>--- conflicted
+++ resolved
@@ -545,13 +545,8 @@
      * @return A Promise that resolves with the requested user's profile
      * information
      */
-<<<<<<< HEAD
-    public async getProfileInfo(userId: string, info: string, useCache=true) {
+    public async getProfileInfo(userId: string, info: UserProfileKeys = null, useCache = true) {
         await this.ensureRegistered();
-=======
-    public async getProfileInfo(userId: string, info: UserProfileKeys = null, useCache = true) {
-        await this._ensureRegistered();
->>>>>>> e3dec3ec
         if (useCache) {
             return this._requestCaches.profile.get(`${userId}:${info}`, userId, info);
         }
