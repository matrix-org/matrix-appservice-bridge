--- conflicted
+++ resolved
@@ -24,11 +24,8 @@
 import BotSdk, { MatrixClient, MatrixProfileInfo, PresenceState } from "matrix-bot-sdk";
 import { WeakStateEvent } from "./event-types";
 
-<<<<<<< HEAD
 const log = new Logger("bridge.Intent");
-=======
-const log = new Logger("Intent");
->>>>>>> 7d85750c
+
 export type IntentBackingStore = {
     getMembership: (roomId: string, userId: string) => UserMembership,
     getMemberProfile: (roomId: string, userid: string) => MatrixProfileInfo,
