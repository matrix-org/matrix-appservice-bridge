--- conflicted
+++ resolved
@@ -13,8 +13,7 @@
 limitations under the License.
 */
 /* eslint-disable @typescript-eslint/no-explicit-any */
-<<<<<<< HEAD
-import { LogLevel, LogService } from "matrix-bot-sdk";
+import { ILogger, LogLevel as BotSdkLogLevel, LogService } from "matrix-bot-sdk";
 import util from "util";
 import winston, { format } from "winston";
 
@@ -29,10 +28,12 @@
 			return false;
 		}
 
-		const possibleError = messageOrObject as { error?: string, body?: { error?: string}, errcode?: string}
+		const possibleError = messageOrObject as {
+            error?: string, body?: { error?: string, errcode?: string}, errcode?: string
+        }
 
 		const error = possibleError?.error || possibleError?.body?.error;
-		const errcode = possibleError?.errcode;
+		const errcode = possibleError?.errcode || possibleError?.body?.errcode;
 
 		if (errcode === "M_NOT_FOUND" && error === "Room account data not found") {
 			return true;
@@ -58,63 +59,6 @@
     error: (message: string, ...metadata: any[]) => void,
 }
 
-export interface LoggingOpts {
-    level: "debug"|"info"|"warn"|"error"|"trace";
-    json?: boolean;
-    colorize?: boolean;
-    timestampFormat?: string;
-}
-
-export interface CustomLoggingOpts {
-    logger: CustomLogger;
-    level: "debug"|"info"|"warn"|"error"|"trace";
-=======
-import { ILogger, LogLevel as BotSdkLogLevel, LogService } from "matrix-bot-sdk";
-import util from "util";
-import winston, { format } from "winston";
-
-/**
- * Tries to filter out noise from the bot-sdk.
- * @param messageOrObjects A list of values being logged.
- * @returns True is the message is noise, or false otherwise.
- */
-function isMessageNoise(messageOrObjects: unknown[]) {
-	return !!messageOrObjects.find(messageOrObject => {
-		if (typeof messageOrObject !== "object") {
-			return false;
-		}
-
-		const possibleError = messageOrObject as {
-            error?: string, body?: { error?: string, errcode?: string}, errcode?: string
-        }
-
-		const error = possibleError?.error || possibleError?.body?.error;
-		const errcode = possibleError?.errcode || possibleError?.body?.errcode;
-
-		if (errcode === "M_NOT_FOUND" && error === "Room account data not found") {
-			return true;
-		}
-
-		if (errcode === "M_NOT_FOUND" && error === "Event not found.") {
-			return true;
-		}
-
-		if (errcode === "M_USER_IN_USE") {
-			return true;
-		}
-
-		return false;
-	});
-}
-
-export interface CustomLogger {
-    verbose: (message: string, ...metadata: any[]) => void,
-    debug: (message: string, ...metadata: any[]) => void,
-    info: (message: string, ...metadata: any[]) => void,
-    warn: (message: string, ...metadata: any[]) => void,
-    error: (message: string, ...metadata: any[]) => void,
-}
-
 export type LogLevel = "debug"|"info"|"warn"|"error"|"trace";
 
 export interface LoggingOpts {
@@ -164,7 +108,6 @@
      * An object which implements the required functions for log output.
      */
     logger: CustomLogger;
->>>>>>> 7d85750c
 }
 
 interface LoggingMetadata {
@@ -172,11 +115,7 @@
 }
 
 export class Logger {
-<<<<<<< HEAD
-	public static log?: winston.Logger|CustomLogger;
-=======
 	public static innerLog?: winston.Logger|CustomLogger;
->>>>>>> 7d85750c
 
 	public static formatMessageString(messageOrObject: unknown[]): string {
 		return messageOrObject.flat().map(value => {
@@ -192,11 +131,7 @@
      * @param cfg The configuration for the logger.
      * @returns A winston logger
      */
-<<<<<<< HEAD
-    private static configureWinston(cfg: LoggingOpts): winston.Logger {
-=======
     private static configureWinston(cfg: LoggingOpts|LoggingOptsFile): winston.Logger {
->>>>>>> 7d85750c
         const formatters = [
             winston.format.timestamp({
                 format: cfg.timestampFormat || "HH:mm:ss:SSS",
@@ -205,13 +140,10 @@
                 info.level = info.level.toUpperCase();
                 return info;
             }))(),
-<<<<<<< HEAD
-=======
             (format((info) => {
                 info.requestId = info.requestId ? info.requestId + " " : "";
                 return info;
             }))(),
->>>>>>> 7d85750c
         ]
 
         if (!cfg.json && cfg.colorize) {
@@ -220,45 +152,6 @@
                     level: true,
                 })
             );
-<<<<<<< HEAD
-        }
-
-        if (cfg.json) {
-            formatters.push(winston.format.json());
-        }
-        else {
-            formatters.push(winston.format.printf(
-                (info) => {
-                    return `${info.level} ${info.timestamp} [${info.module}] ${info.reqId} ${info.message}`;
-                },
-            ));
-        }
-
-		if (this.log && 'close' in this.log) {
-			this.log.close();
-		}
-
-        return winston.createLogger({
-            level: cfg.level,
-            transports: [
-                new winston.transports.Console({
-                    format: winston.format.combine(...formatters),
-                }),
-            ],
-        });
-    }
-
-    /**
-     * (Re)configure the logging service. If Winston was previously configured,
-     * it will be closed and reconfigured.
-     * @param cfg
-     */
-    public static configureLogging(cfg: LoggingOpts|CustomLoggingOpts): void {
-        const log = this.log = 'logger' in cfg ? cfg.logger : this.configureWinston(cfg);
-
-		// Configure matrix-bot-sdk
-        LogService.setLogger({
-=======
         }
 
         if (cfg.json) {
@@ -323,7 +216,6 @@
             throw Error('Logging is not configured yet');
         }
         return {
->>>>>>> 7d85750c
             trace: (module: string, ...messageOrObject: unknown[]) => {
                 log.verbose(Logger.formatMessageString(messageOrObject), { module });
             },
@@ -332,11 +224,8 @@
             },
             info: (module: string, ...messageOrObject: unknown[]) => {
                 if (module.startsWith("MatrixLiteClient")) {
-<<<<<<< HEAD
-=======
                     // The MatrixLiteClient module is quite noisy about the requests it makes
                     // send non-errors to debug.
->>>>>>> 7d85750c
                     log.debug(Logger.formatMessageString(messageOrObject), { module });
                     return;
                 }
@@ -356,10 +245,6 @@
                 }
                 log.error(Logger.formatMessageString(messageOrObject), { module });
             },
-<<<<<<< HEAD
-        });
-        LogService.setLevel(LogLevel.fromString(cfg.level));
-=======
         };
     }
 
@@ -373,7 +258,6 @@
         LogService.setLogger(this.logServiceLogger);
         // Log everything to our service, so we can filter it here.
         LogService.setLevel(BotSdkLogLevel.TRACE);
->>>>>>> 7d85750c
         LogService.debug("LogWrapper", "Reconfigured logging");
     }
 
@@ -388,11 +272,7 @@
      * @param {*[]} messageOrObject The data to log
      */
     public debug(...messageOrObject: unknown[]): void {
-<<<<<<< HEAD
-		Logger.log?.debug(Logger.formatMessageString(messageOrObject), { module: this.module, ...this.metadata });
-=======
 		Logger.innerLog?.debug(Logger.formatMessageString(messageOrObject), { module: this.module, ...this.metadata });
->>>>>>> 7d85750c
     }
 
     /**
@@ -400,11 +280,7 @@
      * @param {*[]} messageOrObject The data to log
      */
     public info(...messageOrObject: unknown[]): void {
-<<<<<<< HEAD
-		Logger.log?.info(Logger.formatMessageString(messageOrObject), { module: this.module, ...this.metadata });
-=======
 		Logger.innerLog?.info(Logger.formatMessageString(messageOrObject), { module: this.module, ...this.metadata });
->>>>>>> 7d85750c
     }
 
     /**
@@ -412,11 +288,7 @@
      * @param {*[]} messageOrObject The data to log
      */
     public warn(...messageOrObject: unknown[]): void {
-<<<<<<< HEAD
-        Logger.log?.warn(Logger.formatMessageString(messageOrObject), { module: this.module, ...this.metadata });
-=======
         Logger.innerLog?.warn(Logger.formatMessageString(messageOrObject), { module: this.module, ...this.metadata });
->>>>>>> 7d85750c
     }
 
     /**
@@ -424,10 +296,6 @@
      * @param {*[]} messageOrObject The data to log
      */
     public error(...messageOrObject: unknown[]): void {
-<<<<<<< HEAD
-		Logger.log?.error(Logger.formatMessageString(messageOrObject), { module: this.module, ...this.metadata });
-=======
 		Logger.innerLog?.error(Logger.formatMessageString(messageOrObject), { module: this.module, ...this.metadata });
->>>>>>> 7d85750c
     }
 }