/*
Copyright 2020 The Matrix.org Foundation C.I.C.

Licensed under the Apache License, Version 2.0 (the "License");
you may not use this file except in compliance with the License.
You may obtain a copy of the License at
    http://www.apache.org/licenses/LICENSE-2.0

Unless required by applicable law or agreed to in writing, software
distributed under the License is distributed on an "AS IS" BASIS,
WITHOUT WARRANTIES OR CONDITIONS OF ANY KIND, either express or implied.
See the License for the specific language governing permissions and
limitations under the License.
*/

import PromClient, { Registry } from "prom-client";
import { AgeCounters } from "./agecounters";
import { Request, Response } from "express";
<<<<<<< HEAD
import { Bridge } from "..";
import { Logger, getBridgeVersion } from "..";
=======
import { Bridge, Logger } from "..";
>>>>>>> 7d85750c
import { Appservice as BotSdkAppservice, FunctionCallContext, METRIC_MATRIX_CLIENT_FAILED_FUNCTION_CALL,
    METRIC_MATRIX_CLIENT_SUCCESSFUL_FUNCTION_CALL } from "matrix-bot-sdk";
type CollectorFunction = () => Promise<void>|void;

export interface BridgeGaugesCounts {
    matrixRoomConfigs?: number;
    remoteRoomConfigs?: number;
    matrixGhosts?: number;
    remoteGhosts?: number;
    rmau?: number;
    matrixRoomsByAge?: AgeCounters;
    remoteRoomsByAge?: AgeCounters;
    matrixUsersByAge?: AgeCounters;
    remoteUsersByAge?: AgeCounters;
}

interface CounterOpts {
    namespace?: string;
    name: string;
    help: string;
    labels?: string[];
}
interface HistogramOpts extends CounterOpts {
    buckets?: number[];
}

interface GagueOpts extends CounterOpts {
    refresh?: (gauge: PromClient.Gauge<string>) => void;
}

/**
 * Prometheus-style /metrics gathering and exporting.
 * This class provides a central location to register gauge and counter metrics
 * used to generate the <code>/metrics</code> page.
 *
 * This class depends on having <code>prom-client</code> installed. It
 * will attempt to load this module when the constructor is invoked.
 *
 * @example <caption>A simple metric that counts the keys in an object:</caption>
 *   var metrics = new PrometheusMetrics();
 *
 *   var orange = {};
 *   metrics.addGauge({
 *       name: "oranges",
 *       help: "current number of oranges",
 *       refresh: (gauge) => {
 *           gauge.set({}, Object.keys(oranges).length);
 *       },
 *   });
 *
 * @example <caption>Generating values for multiple gauges in a single collector
 * function.</caption>
 *   var metrics = new PrometheusMetrics();
 *
 *   var oranges_gauge = metrics.addGauge({
 *       name: "oranges",
 *       help: "current number of oranges",
 *   });
 *   var apples_gauge = metrics.addGauge({
 *       name: "apples",
 *       help: "current number of apples",
 *   });
 *
 *   metrics.addCollector(() => {
 *       var counts = this._countFruit();
 *       oranges_gauge.set({}, counts.oranges);
 *       apples_gauge.set({}, counts.apples);
 *   });
 *
 * @example <caption>Using counters</caption>
 *   var metrics = new PrometheusMetrics();
 *
 *   metrics.addCollector({
 *       name: "things_made",
 *       help: "count of things that we have made",
 *   });
 *
 *   function makeThing() {
 *       metrics.incCounter("things_made");
 *       return new Thing();
 *   }
 *
 * @constructor
 */

<<<<<<< HEAD
const log = new Logger('bridge.PrometheusMetrics');
=======
const log = new Logger('PrometheusMetrics');
>>>>>>> 7d85750c

export class PrometheusMetrics {
    public static AgeCounters = AgeCounters;
    private timers: {[name: string]: PromClient.Histogram<string>} = {};
    private counters: {[name: string]: PromClient.Counter<string>} = {};
    private collectors: CollectorFunction[] = [];
    private register: Registry;
    /**
     * Constructs a new Prometheus Metrics instance.
     * The metric `app_version` will be set here, so ensure that `getBridgeVersion`
     * will return the correct bridge version.
     * @param register A custom registry to provide, if not using the global default.
     */
    constructor(register?: Registry) {
        this.register = register || PromClient.register;
        this.addCounter({
            name: "app_version",
            help: "Version number of the bridge",
            labels: ["version"],
        });
        this.counters["app_version"].inc({ version: getBridgeVersion()});
        PromClient.collectDefaultMetrics({ register: this.register });
    }

    /**
    * Registers some exported metrics that relate to operations of the embedded
    * matrix-bot-sdk. In particular, a metric is added that counts the number of
    * calls to client API endpoints made by the client library.
    */
    public registerMatrixSdkMetrics(appservice: BotSdkAppservice): void {
        const callCounts = this.addCounter({
            name: "matrix_api_calls",
            help: "The number of Matrix client API calls made",
            labels: ["method"],
        });
        const callCountsFailed = this.addCounter({
            name: "matrix_api_calls_failed",
            help: "The number of Matrix client API calls which failed",
            labels: ["method"],
        });

        appservice.metrics.registerListener({
            onStartMetric: () => {
                // Not used yet.
            },
            onEndMetric: () => {
                // Not used yet.
            },
            onIncrement: (metricName, context) => {
                if (metricName === METRIC_MATRIX_CLIENT_SUCCESSFUL_FUNCTION_CALL) {
                    const ctx = context as FunctionCallContext;
                    callCounts.inc({method: ctx.functionName});
                }
                if (metricName === METRIC_MATRIX_CLIENT_FAILED_FUNCTION_CALL) {
                    const ctx = context as FunctionCallContext;
                    callCountsFailed.inc({method: ctx.functionName});
                }
            },
            onDecrement: () => {
                // Not used yet.
            },
            onReset: (metricName) => {
                if (metricName === METRIC_MATRIX_CLIENT_SUCCESSFUL_FUNCTION_CALL) {
                    callCounts.reset();
                }
                if (metricName === METRIC_MATRIX_CLIENT_FAILED_FUNCTION_CALL) {
                    callCountsFailed.reset();
                }
            },
        })
    }

    /**
     * Fetch metrics from all configured collectors
     */
    public async refresh (): Promise<void> {
        try {
            await Promise.all(this.collectors.map((f) => f()));
        }
        catch (ex) {
            log.warn(`Failed to refresh metrics:`, ex);
        }
    }

    /**
     * Registers some exported metrics that expose counts of various kinds of
     * objects within the bridge.
     * @param {BridgeGaugesCallback} counterFunc A function that when invoked
     * returns the current counts of various items in the bridge.
     */
    public async registerBridgeGauges (
        counterFunc: () => Promise<BridgeGaugesCounts>|BridgeGaugesCounts): Promise<void> {
        const matrixRoomsGauge = this.addGauge({
            name: "matrix_configured_rooms",
            help: "Current count of configured rooms by matrix room ID",
        });
        const remoteRoomsGauge = this.addGauge({
            name: "remote_configured_rooms",
            help: "Current count of configured rooms by remote room ID",
        });

        const matrixGhostsGauge = this.addGauge({
            name: "matrix_ghosts",
            help: "Current count of matrix-side ghost users",
        });
        const remoteGhostsGauge = this.addGauge({
            name: "remote_ghosts",
            help: "Current count of remote-side ghost users",
        });

        const matrixRoomsByAgeGauge = this.addGauge({
            name: "matrix_rooms_by_age",
            help: "Current count of matrix rooms partitioned by activity age",
            labels: ["age"],
        });
        const remoteRoomsByAgeGauge = this.addGauge({
            name: "remote_rooms_by_age",
            help: "Current count of remote rooms partitioned by activity age",
            labels: ["age"],
        });

        const matrixUsersByAgeGauge = this.addGauge({
            name: "matrix_users_by_age",
            help: "Current count of matrix users partitioned by activity age",
            labels: ["age"],
        });
        const remoteUsersByAgeGauge = this.addGauge({
            name: "remote_users_by_age",
            help: "Current count of remote users partitioned by activity age",
            labels: ["age"],
        });

        const remoteMonthlyActiveUsers = this.addGauge({
            name: "remote_monthly_active_users",
            help: "Current count of remote users active this month",
        });

        this.addCollector(async () => {
            const counts = await counterFunc();

            if (counts.matrixRoomConfigs) {matrixRoomsGauge.set(counts.matrixRoomConfigs);}

            if (counts.remoteRoomConfigs) {remoteRoomsGauge.set(counts.remoteRoomConfigs);}

            if (counts.matrixGhosts) {matrixGhostsGauge.set(counts.matrixGhosts);}

            if (counts.remoteGhosts) {remoteGhostsGauge.set(counts.remoteGhosts);}

            if (counts.rmau) {remoteMonthlyActiveUsers.set(counts.rmau);}

            counts.matrixRoomsByAge?.setGauge(matrixRoomsByAgeGauge);
            counts.remoteRoomsByAge?.setGauge(remoteRoomsByAgeGauge);

            counts.matrixUsersByAge?.setGauge(matrixUsersByAgeGauge);
            counts.remoteUsersByAge?.setGauge(remoteUsersByAgeGauge);
        });
    }

    /**
     * Adds a new collector function. These collector functions are run whenever
     * the /metrics page is about to be generated, allowing code to update values
     * of gauges.
     * @param {Function} func A new collector function.
     * This function is passed no arguments and is not expected to return anything.
     * It runs purely to have a side-effect on previously registered gauges.
     */
    public addCollector (func: CollectorFunction): void {
        this.collectors.push(func);
    }

    /**
     * Adds a new gauge metric.
     * @param {Object} opts Options
     * @param {string=} opts.namespace An optional toplevel namespace name for the
     * new metric. Default: <code>"bridge"</code>.
     * @param {string} opts.name The variable name for the new metric.
     * @param {string} opts.help Descriptive help text for the new metric.
     * @param {Array<string>=} opts.labels An optional list of string label names
     * @param {Function=} opts.refresh An optional function to invoke to generate a
     * new value for the gauge.
     * If a refresh function is provided, it is invoked with the gauge as its only
     * parameter. The function should call the <code>set()</code> method on this
     * gauge in order to provide a new value for it.
     * @return {Gauge} A gauge metric.
     */
    public addGauge (opts: GagueOpts): PromClient.Gauge<string> {
        const refresh = opts.refresh;
        const name = [opts.namespace || "bridge", opts.name].join("_");

        const gauge = new PromClient.Gauge({
            labelNames: opts.labels || [],
            help: opts.help,
            name: name,
            registers: [this.register]
        });

        if (refresh) {
            this.collectors.push(() => refresh(gauge));
        }

        return gauge;
    }

    /**
     * Adds a new counter metric
     * @param {Object} opts Options
     * @param {string} opts.namespace An optional toplevel namespace name for the
     * new metric. Default: <code>"bridge"</code>.
     * @param {string} opts.name The variable name for the new metric.
     * @param {string} opts.help Descriptive help text for the new metric.
     * Once created, the value of this metric can be incremented with the
     * <code>incCounter</code> method.
     * @param {Array<string>=} opts.labels An optional list of string label names
     * @return {Counter} A counter metric.
     */
    public addCounter (opts: CounterOpts): PromClient.Counter<string> {
        const name = [opts.namespace || "bridge", opts.name].join("_");

        const counter = this.counters[opts.name] =
            new PromClient.Counter({
                name,
                help: opts.help,
                labelNames: opts.labels || [],
                registers: [this.register]
            });

        return counter;
    }

    /**
     * Increments the value of a counter metric
     * @param{string} name The name the metric was previously registered as.
     * @param{Object} labels Optional object containing additional label values.
     */
    public incCounter (name: string, labels: {[label: string]: string}): void {
        if (!this.counters[name]) {
            throw new Error("Unrecognised counter metric name '" + name + "'");
        }

        this.counters[name].inc(labels);
    }

    /**
     * Adds a new timer metric, represented by a prometheus Histogram.
     * @param {Object} opts Options
     * @param {string} opts.namespace An optional toplevel namespace name for the
     * new metric. Default: <code>"bridge"</code>.
     * @param {string} opts.name The variable name for the new metric.
     * @param {string} opts.help Descriptive help text for the new metric.
     * @param {string} opts.buckets The buckets that should be used for the histogram.
     * @param {Array<string>=} opts.labels An optional list of string label names
     * @return {Histogram} A histogram metric.
     * Once created, the value of this metric can be incremented with the
     * <code>startTimer</code> method.
     */
    public addTimer(opts: HistogramOpts): PromClient.Histogram<string> {
        const name = [opts.namespace || "bridge", opts.name].join("_");

        const timer = this.timers[opts.name] =
            new PromClient.Histogram({
                name,
                help: opts.help,
                labelNames: opts.labels || [],
                registers: [this.register],
                // Only apply buckets if defined
                ...(opts.buckets !== undefined ? {buckets: opts.buckets} : undefined),
            });
        return timer;
    }

    /**
     * Begins a new timer observation for a timer metric.
     * @param{string} name The name the metric was previously registered as.
     * @param{Object} labels Optional object containing additional label values.
     * @return {function} A function to be called to end the timer and report the
     * observation.
     */
    public startTimer(name: string, labels: {[label: string]: string}): () => void {
        if (!this.timers[name]) {
            throw Error("Unrecognised timer metric name '" + name + "'");
        }

        return this.timers[name].startTimer(labels);
    }

    /**
     * Registers the <code>/metrics</code> page generating function with the
     * containing Express app.
     * @param {Bridge} bridge The containing Bridge instance.
     */
    public addAppServicePath(bridge: Bridge): void {
        bridge.addAppServicePath({
            method: "GET",
            path: "/metrics",
            // TODO: Ideally these metrics would be on a different port.
            // For now, leave this unauthenticated.
            checkToken: false,
            handler: async (_req: Request, res: Response) => {
                try {
                    await this.refresh();
                    const exposition = await this.register.metrics();

                    res.set("Content-Type", "text/plain");
                    res.send(exposition);
                }
                catch (e) {
                    res.status(500);
                    res.set("Content-Type", "text/plain");
                    res.send(e.toString());
                }
            },
        });
    }
}<|MERGE_RESOLUTION|>--- conflicted
+++ resolved
@@ -16,12 +16,7 @@
 import PromClient, { Registry } from "prom-client";
 import { AgeCounters } from "./agecounters";
 import { Request, Response } from "express";
-<<<<<<< HEAD
-import { Bridge } from "..";
-import { Logger, getBridgeVersion } from "..";
-=======
-import { Bridge, Logger } from "..";
->>>>>>> 7d85750c
+import { Bridge, Logger, getBridgeVersion } from "..";
 import { Appservice as BotSdkAppservice, FunctionCallContext, METRIC_MATRIX_CLIENT_FAILED_FUNCTION_CALL,
     METRIC_MATRIX_CLIENT_SUCCESSFUL_FUNCTION_CALL } from "matrix-bot-sdk";
 type CollectorFunction = () => Promise<void>|void;
@@ -107,11 +102,7 @@
  * @constructor
  */
 
-<<<<<<< HEAD
 const log = new Logger('bridge.PrometheusMetrics');
-=======
-const log = new Logger('PrometheusMetrics');
->>>>>>> 7d85750c
 
 export class PrometheusMetrics {
     public static AgeCounters = AgeCounters;
