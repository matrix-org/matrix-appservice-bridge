--- conflicted
+++ resolved
@@ -3,13 +3,11 @@
 import { isIP } from "net";
 import { promises as dns, SrvRecord } from "dns"
 import { Logger } from "..";
-<<<<<<< HEAD
-=======
-
->>>>>>> 7d85750c
 interface MatrixServerWellKnown {
     "m.server": string;
 }
+
+const log = new Logger('bridge.MatrixHostResolver');
 
 const OneMinute = 1000 * 60;
 const OneHour = OneMinute * 60;
@@ -21,12 +19,6 @@
 const DefaultMatrixServerPort = 8448;
 const MaxPortNumber = 65535;
 const WellKnownTimeout = 10000;
-
-<<<<<<< HEAD
-const log = new Logger('bridge.MatrixHostResolver');
-=======
-const log = new Logger('MatrixHostResolver');
->>>>>>> 7d85750c
 
 type CachedResult = {timestamp: number, result: HostResolveResult}|{timestamp: number, error: Error};
 
